--- conflicted
+++ resolved
@@ -45,11 +45,7 @@
         if let Err(ref error) = res {
             // Like spans, events can also use the field initialization shorthand.
             // In this instance, `yak` is the field being initalized.
-<<<<<<< HEAD
             error!(yak, error, "failed to shave yak!");
-=======
-            error!(yak, error = error.as_ref(), "failed to shave yak");
->>>>>>> b1baa6c2
         } else {
             yaks_shaved += 1;
         }
